--- conflicted
+++ resolved
@@ -612,10 +612,7 @@
 string[string] prepareCommandsEnvironment(in Package pack, in Project proj,
 	in GeneratorSettings settings, in BuildSettings build_settings)
 {
-<<<<<<< HEAD
-=======
 	import dub.internal.utils : getDUBExePath, runCommands;
->>>>>>> 75a2c12d
 	import std.conv : to;
 	import std.process : environment, escapeShellFileName;
 
